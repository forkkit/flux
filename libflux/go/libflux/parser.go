package libflux

// #cgo pkg-config: flux
// #include "influxdata/flux.h"
// #include <stdlib.h>
import "C"

import (
	"fmt"
	"runtime"
	"unsafe"

	"github.com/influxdata/flux/codes"
	"github.com/influxdata/flux/internal/errors"
)

// freeable indicates a resource that has memory
// allocated to it outside of Go and must be freed.
type freeable interface {
	Free()
}

// free is a utility method for calling Free
// on a resource.
func free(f freeable) {
	f.Free()
}

// ASTPkg is a parsed AST.
type ASTPkg struct {
	ptr *C.struct_flux_ast_pkg_t
}

func (p *ASTPkg) MarshalJSON() ([]byte, error) {
	var buf C.struct_flux_buffer_t
	if err := C.flux_ast_marshal_json(p.ptr, &buf); err != nil {
		defer C.flux_free_error(err)
		cstr := C.flux_error_str(err)
		defer C.flux_free_bytes(cstr)

		str := C.GoString(cstr)
		return nil, errors.Newf(codes.Internal, "could not marshal AST to JSON: %v", str)
	}
<<<<<<< HEAD
	// Ensure that we don't free the pointer during the call to
	// marshal json. This is only needed on one path because
	// the compiler recognizes the possibility that p might
	// be used again and prevents it from being garbage collected.
	runtime.KeepAlive(p)
	defer C.flux_free(buf.data)
=======
	defer C.flux_free_bytes(buf.data)
>>>>>>> 4c6b0618

	data := C.GoBytes(unsafe.Pointer(buf.data), C.int(buf.len))
	return data, nil
}

func (p *ASTPkg) MarshalFB() ([]byte, error) {
	var buf C.struct_flux_buffer_t
	if err := C.flux_ast_marshal_fb(p.ptr, &buf); err != nil {
		defer C.flux_free_error(err)
		cstr := C.flux_error_str(err)
		defer C.flux_free_bytes(cstr)

		str := C.GoString(cstr)
		return nil, errors.Newf(codes.Internal, "could not marshal AST to FlatBuffer: %v", str)
	}
<<<<<<< HEAD
	// Ensure that we don't free the pointer during the call to
	// marshal fb. This is only needed on one path because
	// the compiler recognizes the possibility that p might
	// be used again and prevents it from being garbage collected.
	runtime.KeepAlive(p)
	defer C.flux_free(buf.data)
=======
	defer C.flux_free_bytes(buf.data)
>>>>>>> 4c6b0618

	data := C.GoBytes(unsafe.Pointer(buf.data), C.int(buf.len))
	return data, nil
}

func (p *ASTPkg) Free() {
	if p.ptr != nil {
		C.flux_free_ast_pkg(p.ptr)
	}
	p.ptr = nil

	// This is needed to ensure that the go runtime doesn't
	// call this method at the same time as someone invoking
	// this function. If the go runtime ran this from the
	// finalizer thread and we manually do it ourselves, we
	// risk a double free.
	runtime.KeepAlive(p)
}

func (p *ASTPkg) String() string {
	return fmt.Sprintf("%p", p.ptr)
}

// Parse will take a string and return a parsed source file.
func Parse(s string) *ASTPkg {
	cstr := C.CString(s)
	defer C.free(unsafe.Pointer(cstr))

	ptr := C.flux_parse(cstr)
	p := &ASTPkg{ptr: ptr}
	runtime.SetFinalizer(p, free)
	return p
}

// ParseJSON will take an AST formatted as JSON and return a
// handle the Rust AST package.
func ParseJSON(bs []byte) (*ASTPkg, error) {
	cstr := C.CString(string(bs))
	defer C.free(unsafe.Pointer(cstr))

	var ptr *C.struct_flux_ast_pkg_t
	err := C.flux_parse_json(cstr, &ptr)
	if err != nil {
		defer C.flux_free(unsafe.Pointer(err))
		cstr := C.flux_error_str(err)
		defer C.flux_free(unsafe.Pointer(cstr))

		str := C.GoString(cstr)
		return nil, errors.Newf(codes.Internal, "could not get handle from JSON AST: %v", str)
	}
	p := &ASTPkg{ptr: ptr}
	runtime.SetFinalizer(p, free)
	return p, nil
}

// Merge packages merges the files of a given input package into a given output package.
// This function borrows the input and output packages, but does not own them. Memory
// must still be freed by the caller of this function.
func MergePackages(outPkg *ASTPkg, inPkg *ASTPkg) error {
	if inPkg == nil {
		return nil
	}
	// This modifies outPkg in place
	err := C.flux_merge_ast_pkgs(outPkg.ptr, inPkg.ptr)
	if err != nil {
		defer C.flux_free(unsafe.Pointer(err))
		cstr := C.flux_error_str(err)
		defer C.flux_free(unsafe.Pointer(cstr))

		str := C.GoString(cstr)
		return errors.Newf(codes.Internal, "failed to merge packages: %v", str)
	}
	return nil
}<|MERGE_RESOLUTION|>--- conflicted
+++ resolved
@@ -41,16 +41,12 @@
 		str := C.GoString(cstr)
 		return nil, errors.Newf(codes.Internal, "could not marshal AST to JSON: %v", str)
 	}
-<<<<<<< HEAD
 	// Ensure that we don't free the pointer during the call to
 	// marshal json. This is only needed on one path because
 	// the compiler recognizes the possibility that p might
 	// be used again and prevents it from being garbage collected.
 	runtime.KeepAlive(p)
-	defer C.flux_free(buf.data)
-=======
 	defer C.flux_free_bytes(buf.data)
->>>>>>> 4c6b0618
 
 	data := C.GoBytes(unsafe.Pointer(buf.data), C.int(buf.len))
 	return data, nil
@@ -66,16 +62,12 @@
 		str := C.GoString(cstr)
 		return nil, errors.Newf(codes.Internal, "could not marshal AST to FlatBuffer: %v", str)
 	}
-<<<<<<< HEAD
 	// Ensure that we don't free the pointer during the call to
 	// marshal fb. This is only needed on one path because
 	// the compiler recognizes the possibility that p might
 	// be used again and prevents it from being garbage collected.
 	runtime.KeepAlive(p)
-	defer C.flux_free(buf.data)
-=======
 	defer C.flux_free_bytes(buf.data)
->>>>>>> 4c6b0618
 
 	data := C.GoBytes(unsafe.Pointer(buf.data), C.int(buf.len))
 	return data, nil
