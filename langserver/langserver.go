--- conflicted
+++ resolved
@@ -4,11 +4,6 @@
 	"context"
 	"net"
 
-<<<<<<< HEAD
-	"github.com/sourcegraph/go-lsp"
-	"github.com/sourcegraph/jsonrpc2"
-=======
->>>>>>> 67e5a0ed
 	"go.uber.org/zap"
 )
 
@@ -29,53 +24,9 @@
 			return err
 		}
 
-<<<<<<< HEAD
-		if u.Scheme != "file" {
-			return fmt.Errorf("invalid uri scheme: %s", u.Scheme)
-		}
-		s.workspace = u.Path
-	}
-	return nil
-}
-
-func (s *Server) completions(uri lsp.DocumentURI) (lsp.CompletionList, error) {
-	//text, err := s.getText(uri)
-	//if err != nil {
-	//	return lsp.CompletionList{}, err
-	//}
-	list := []string{"foo", "bar"}
-	//if err != nil {
-	//	return lsp.CompletionList{}, err
-	//}
-	items := make([]lsp.CompletionItem, 0, len(list))
-	for _, item := range list {
-		items = append(items, lsp.CompletionItem{
-			Label: item,
-		})
-	}
-	return lsp.CompletionList{
-		Items: items,
-	}, nil
-}
-
-func (s *Server) getText(uri lsp.DocumentURI) (string, error) {
-	u, err := url.Parse(string(uri))
-	if err != nil {
-		return "", err
-	}
-
-	if u.Scheme != "file" {
-		return "", fmt.Errorf("invalid uri scheme: %s", u.Scheme)
-	}
-
-	data, err := ioutil.ReadFile(u.Path)
-	if err != nil {
-		return "", err
-=======
 		logger := s.logger.With(zap.Stringer("addr", conn.RemoteAddr()))
 		go func() {
 			_ = Run(context.Background(), conn, logger)
 		}()
->>>>>>> 67e5a0ed
 	}
 }